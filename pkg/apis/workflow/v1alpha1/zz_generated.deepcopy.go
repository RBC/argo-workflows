--- conflicted
+++ resolved
@@ -674,7 +674,6 @@
 			**out = **in
 		}
 	}
-<<<<<<< HEAD
 	if in.DAG != nil {
 		in, out := &in.DAG, &out.DAG
 		if *in == nil {
@@ -682,13 +681,13 @@
 		} else {
 			*out = new(DAG)
 			(*in).DeepCopyInto(*out)
-=======
+		}
+	}
 	if in.Sidecars != nil {
 		in, out := &in.Sidecars, &out.Sidecars
 		*out = make([]Sidecar, len(*in))
 		for i := range *in {
 			(*in)[i].DeepCopyInto(&(*out)[i])
->>>>>>> 563bda75
 		}
 	}
 	if in.ArchiveLocation != nil {
